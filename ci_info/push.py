--- conflicted
+++ resolved
@@ -431,7 +431,6 @@
 
     pushes = []
     cur = prev = None
-<<<<<<< HEAD
 
     for pushes_group in pushes_groups:
         kwargs["from_push"] = pushes_group[0]
@@ -439,25 +438,16 @@
 
         data = run_query("push_revisions", Namespace(**kwargs))["data"]
 
-        for pushid, revs, parents in data:
+        for pushid, date, revs, parents in data:
             topmost = list(set(revs) - set(parents))[0]
 
             cur = Push(topmost)
+            
+            # avoids the need to query hgmo to find this info
+            cur._id = pushid
+            cur._date = date
             if prev:
-                # avoids the need to query hgmo to find parent pushes
                 cur._parent = prev
-=======
-    for pushid, date, revs, parents in data:
-        topmost = list(set(revs) - set(parents))[0]
-
-        cur = Push(topmost)
-
-        # avoids the need to query hgmo to find this info
-        cur._id = pushid
-        cur._date = date
-        if prev:
-            cur._parent = prev
->>>>>>> da3c39e4
 
             pushes.append(cur)
             prev = cur
